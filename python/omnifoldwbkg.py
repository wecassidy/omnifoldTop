import os
import glob
import numpy as np
import tensorflow as tf
from sklearn.model_selection import train_test_split

import plotting
from datahandler import DataHandler
from model import get_model, get_callbacks
<<<<<<< HEAD
import util
from util import add_histograms, write_chi2, write_ks
=======
from util import write_chi2, write_ks
from histogramming import set_hist_contents, set_hist_errors, get_values_and_errors, get_mean_from_hists, get_sigma_from_hists, get_bin_correlations_from_hists

>>>>>>> 9fe514ab
import logging
logger = logging.getLogger('OmniFoldwBkg')
logger.setLevel(logging.DEBUG)

class OmniFoldwBkg(object):
    def __init__(
        self,
        variables_det,
        variables_truth,
        iterations=4,
        outdir=".",
        binned_rw=False,
        truth_known=True,
    ):
        # list of detector and truth level variable names used in training
        self.vars_reco = variables_det
        self.vars_truth = variables_truth
        self.truth_known = truth_known
        # number of iterations
        self.iterations = iterations
        # reweighting method
        self.binned_rw = binned_rw
        # category labels
        self.label_obs = 1
        self.label_sig = 0
        self.label_bkg = 0
        # data handlers
        self.datahandle_obs = None
        self.datahandle_sig = None
        self.datahandle_bkg = None
        self.datahandle_obsbkg = None
        # arrays for training
        self.X_step1 = None
        self.Y_step1 = None
        self.X_step2 = None
        self.Y_step2 = None
        # arrays for reweigting
        self.X_sim = None
        self.X_gen = None
        # nominal event weights from samples
        self.weights_obs = None
        self.weights_sim = None
        self.weights_bkg = None
        # unfoled weights
        self.unfolded_weights = None
        self.unfolded_weights_resample = None
        # output directory
        if not os.path.isdir(outdir):
            os.makedirs(outdir)
        self.outdir = outdir.rstrip('/')+'/'

    def prepare_inputs(
        self,
        obsHandle,
        simHandle,
        bkgHandle=None,
        obsBkgHandle=None,
        plot_corr=False,
        standardize=False,
        reweighter=None,
    ):
        # observed data
        self.datahandle_obs = obsHandle
        logger.info(
            "Total number of observed events: {}".format(len(self.datahandle_obs))
        )

        # simulation
        self.datahandle_sig = simHandle
        logger.info(
            "Total number of simulated events: {}".format(len(self.datahandle_sig))
        )

        # background simulation if needed
        self.datahandle_bkg = bkgHandle
        if self.datahandle_bkg is not None:
            logger.info(
                "Total number of simulated background events: {}".format(
                    len(self.datahandle_bkg)
                )
            )

        # background simulation to be mixed with data
        if self.datahandle_bkg is not None:
            self.datahandle_obsbkg = obsBkgHandle
            if self.datahandle_obsbkg is not None:
                logger.info(
                    "Total number of background events mixed with data: {}".format(
                        len(self.datahandle_obsbkg)
                    )
                )

        # plot input variable correlations
        if plot_corr:
            logger.info("Plot input variable correlations")
            corr_obs_reco = obsHandle.get_correlations(self.vars_reco)
            plotting.plot_correlations(corr_obs_reco, os.path.join(self.outdir, 'correlations_det_obs'))
            corr_sim_reco = simHandle.get_correlations(self.vars_reco)
            plotting.plot_correlations(corr_sim_reco, os.path.join(self.outdir, 'correlations_det_sig'))
            corr_sim_gen = simHandle.get_correlations(self.vars_truth)
            plotting.plot_correlations(corr_sim_gen, os.path.join(self.outdir, 'correlations_gen_sig'))

        # event weights for training
        logger.info("Prepare event weights")
        self._set_event_weights(reweighter)

        logger.info("Prepare arrays")
        # arrays for step 1
        # self.X_step1, self.Y_step1, self.X_sim
        self._set_arrays_step1(standardize)

        # arrays for step 2
        # self.X_step2, self.Y_step2, self.X_gen
        self._set_arrays_step2(standardize)

    def run(self, error_type='sumw2', nresamples=0, load_previous_iteration=True,
            batch_size=256, epochs=100):
        assert(self.datahandle_obs is not None)
        assert(self.datahandle_sig is not None)

        fitargs = {'batch_size': batch_size, 'epochs': epochs, 'verbose': 1}

        self.unfolded_weights = self._unfold(load_previous_iter=load_previous_iteration, fname_event_weights='weights.npz', **fitargs)

        # bootstrap uncertainty
        if error_type in ['bootstrap_full', 'bootstrap_stat', 'bootstrap_model']:
            self._unfold_resample(nresamples, error_type, load_previous_iteration, fname_event_weights='weights_resample{}.npz'.format(nresamples), **fitargs)

    def load(self, unfolded_weight_files):
        # load unfolded event weights from the saved file
        logger.info("Skip training")

        wfilelist = list(unfolded_weight_files)
        assert(len(wfilelist) > 0)
        logger.info("Load unfolded weights: {}".format(wfilelist[0]))
        self.unfolded_weights = self._read_weights_from_file(wfilelist[0])
        logger.debug("unfolded_weights.shape: {}".format(self.unfolded_weights.shape))

        if len(wfilelist) > 1:
            logger.info("Load unfolded weights from resampling: {}".format(wfilelist[1]))
            self.unfolded_weights_resample = self._read_weights_from_file(wfilelist[1], array_name='weights_resample')
            # TODO: load weights from multiple files
            logger.debug("unfolded_weights_resample.shape: {}".format(self.unfolded_weights_resample.shape))

    def get_unfolded_distribution(self, variable, bins, all_iterations=False,
                                  bootstrap_uncertainty=True, normalize=True):
        ws = self.unfolded_weights if all_iterations else self.unfolded_weights[-1]
        h_uf = self.datahandle_sig.get_histogram(variable, ws, bins)
        # h_uf is a hist object or a list of hist objects

        bin_corr = None # bin correlations
        if bootstrap_uncertainty:
            if self.unfolded_weights_resample is not None:
                hists_uf_rs = self._get_unfolded_hists_resample(variable, bins, all_iterations)

                # combine the "nominal" hist with the resampled ones
                hists_uf_rs.append(h_uf)

                # take the mean of each bin as the new nominal
                hmean = get_mean_from_hists(hists_uf_rs)

                # take the standardard deviation of each bin as bin errors
                hsigma = get_sigma_from_hists(hists_uf_rs)

                # compute bin correlations
                bin_corr = get_bin_correlations_from_hists(hists_uf_rs)

                # update the unfolded histogram
                set_hist_contents(h_uf, hmean)
                set_hist_errors(h_uf, hsigma)
            else:
                logger.warn("  Unable to compute bootstrap uncertainty. Use sum of weights squared in each bin instead.")

        if normalize:
            # renormalize the unfolded histograms and its error to the nominal signal simulation weights
            if all_iterations:
                # rescale all iterations to self.weights_sim.sum()
                rw = self.weights_sim.sum() / ws.sum(axis=1)
                for h, r in zip(h_uf, rw):
                    h *= r
            else:
                h_uf *= self.weights_sim.sum() / ws.sum()

        return h_uf, bin_corr

    def plot_distributions_reco(self, varname, varConfig, bins):
        # observed
<<<<<<< HEAD
        nobs = len(self.datahandle_obs)
        hist_obs, hist_obs_err = self.datahandle_obs.get_histogram(varConfig['branch_det'], self.weights_obs[:nobs], bins)
=======
        nobs = self.datahandle_obs.get_nevents()
        h_obs = self.datahandle_obs.get_histogram(varConfig['branch_det'], self.weights_obs[:nobs], bins)
>>>>>>> 9fe514ab

        if self.datahandle_obsbkg is not None:
            # add background
            h_obsbkg = self.datahandle_obsbkg.get_histogram(varConfig['branch_det'], self.weights_obs[nobs:], bins)
            h_obs = h_obs + h_obsbkg

        # signal simulation
        h_sim = self.datahandle_sig.get_histogram(varConfig['branch_det'], self.weights_sim, bins)

        # background simulation
        if self.datahandle_bkg is None:
            h_simbkg = None
        else:
            h_simbkg = self.datahandle_bkg.get_histogram(varConfig['branch_det'], self.weights_bkg, bins)

        # plot
        figname = os.path.join(self.outdir, 'Reco_{}'.format(varname))
        logger.info("  Plot detector-level distribution: {}".format(figname))
        plotting.plot_reco_variable(h_obs, h_sim, h_simbkg,
                                    figname=figname, log_scale=False,
                                    **varConfig)

    def plot_distributions_unfold(self, varname, varConfig, bins, ibu=None, iteration_history=False, plot_resamples=True, plot_bins=False):
        # unfolded distribution
        h_uf, h_uf_corr = self.get_unfolded_distribution(varConfig['branch_mc'], bins, all_iterations=False)

        if ibu:
            h_ibu, h_ibu_corr = ibu.get_unfolded_distribution()
        else:
            h_ibu, h_ibu_corr = None, None

        # signal prior distribution
        h_gen = self.datahandle_sig.get_histogram(varConfig['branch_mc'], self.weights_sim, bins)

        # MC truth if known
        if self.truth_known:
            # number of observed signal events
            nobs = len(self.datahandle_obs)

            # Factor to rescale signal truth to signal sim
            # Should be 1 in case there is no background
            f_sig = self.weights_sim.sum() / self.weights_obs[:nobs].sum()

            h_truth = self.datahandle_obs.get_histogram(varConfig['branch_mc'], self.weights_obs[:nobs]*f_sig, bins)
        else:
            h_truth = None

        # compute chi2s
        text_chi2 = []
<<<<<<< HEAD
        if self.truth_known:
            text_chi2 = write_chi2(hist_truth, hist_truth_err, [hist_uf, hist_ibu, hist_gen], [hist_uf_err, hist_ibu_err, hist_gen_err], labels=['OmniFold', 'IBU', 'Prior'])
=======
        if self.datahandle_obs.truth_known:
            text_chi2 = write_chi2(h_truth, [h_uf, h_ibu, h_gen], labels=['OmniFold', 'IBU', 'Prior'])
>>>>>>> 9fe514ab
            logger.info("  "+"    ".join(text_chi2))

        # Compute KS test statistic
        text_ks = []
        if self.truth_known:
            arr_truth = self.datahandle_obs[varConfig['branch_mc']]
            arr_sim = self.datahandle_sig[varConfig['branch_mc']]
            text_ks = write_ks(arr_truth, self.weights_obs[:nobs]*f_sig, [arr_sim, arr_sim], [self.unfolded_weights[-1], self.weights_sim], labels=['OmniFold', 'Prior'])
            logger.info("  "+"    ".join(text_ks))

        # plot
        figname = os.path.join(self.outdir, 'Unfold_{}'.format(varname))
        logger.info("  Plot unfolded distribution: {}".format(figname))
        plotting.plot_results(h_gen, h_uf, h_ibu, h_truth,
                              figname=figname, texts=text_chi2, **varConfig)

        # bin correlations
        if h_uf_corr is not None:
            figname_of_corr = os.path.join(self.outdir, 'BinCorrelations_{}_OmniFold'.format(varname))
            logger.info("  Plot bin correlations: {}".format(figname_of_corr))
            plotting.plot_correlations(h_uf_corr, figname_of_corr)
        if h_ibu_corr is not None:
            figname_ibu_corr = os.path.join(self.outdir, 'BinCorrelations_{}_IBU'.format(varname))
            logger.info("  Plot bin correlations: {}".format(figname_ibu_corr))
            plotting.plot_correlations(h_ibu_corr, figname_ibu_corr)

        # plot all resampled unfolded distributions
        if plot_resamples and self.unfolded_weights_resample is not None:
            hists_resample = self._get_unfolded_hists_resample(varConfig['branch_mc'], bins, all_iterations=False)
            figname_resamples = os.path.join(self.outdir, 'Unfold_AllResamples_{}'.format(varname))
            logger.info("  Plot unfolded distributions for all trials: {}".format(figname_resamples))
            plotting.plot_hists_resamples(figname_resamples, hists_resample, h_gen, hist_truth=h_truth, **varConfig)

        # plot distributions of bin entries
        if plot_bins and self.unfolded_weights_resample is not None:
            histo_uf_all = self._get_unfolded_hists_resample(varConfig['branch_mc'], bins, all_iterations=iteration_history)
            # histo_uf_all shape:
            # if not iteration_history: (nresamples, nbins)
            # if iteration_history: (nresamples, niterations, nbins)

            # plot pulls of each bin entries
            figname_bindistr = os.path.join(self.outdir, 'Unfold_BinDistr_{}'.format(varname))
            logger.info("  Plot distributions of bin entries from all trials: {}".format(figname_bindistr))
            plotting.plot_hists_bin_distr(figname_bindistr, histo_uf_all, h_truth)

        # plot iteration history
        if iteration_history:
            iteration_dir = os.path.join(self.outdir, 'Iterations')
            if not os.path.isdir(iteration_dir):
                logger.info("Create directory {}".format(iteration_dir))
                os.makedirs(iteration_dir)

            figname_prefix = os.path.join(iteration_dir, varname)

            hists_uf = self.get_unfolded_distribution(varConfig['branch_mc'], bins, all_iterations=True)[0]
            # Add prior to the head of the list
            hists_uf = [h_gen] + list(hists_uf)
            # plot
            plotting.plot_iteration_distributions(figname_prefix+"_OmniFold_iterations", hists_uf, h_truth, **varConfig)

            if ibu:
                hists_ibu = ibu.get_unfolded_distribution(all_iterations=True)[0]
                # Add prior to the head of the list
                hists_ibu = [h_gen] + list(hists_ibu)
                # plot
                plotting.plot_iteration_distributions(figname_prefix+"_IBU_iterations", hists_ibu, h_truth, **varConfig)
            else:
                hists_ibu = []

<<<<<<< HEAD
            plotting.plot_iteration_diffChi2s(figname_prefix+"_diffChi2s", [hists_ibu, hists_uf], [hists_ibu_err, hists_uf_err], labels=["IBU", "OmniFold"])
            if self.truth_known:
                plotting.plot_iteration_chi2s(figname_prefix+"_chi2s_wrt_Truth", hist_truth, hist_truth_err, [hists_ibu, hists_uf], [hists_ibu_err, hists_uf_err], labels=["IBU", "OmniFold"])
=======
            plotting.plot_iteration_diffChi2s(figname_prefix+"_diffChi2s", [hists_ibu, hists_uf], labels=["IBU", "OmniFold"])
            if self.datahandle_obs.truth_known:
                plotting.plot_iteration_chi2s(figname_prefix+"_chi2s_wrt_Truth", h_truth, [hists_ibu, hists_uf], labels=["IBU", "OmniFold"])
>>>>>>> 9fe514ab

                if self.unfolded_weights_resample is not None:
                    hists_uf_all = self._get_unfolded_hists_resample(varConfig['branch_mc'], bins, all_iterations=True, normalize=True)
                    # add prior
                    hists_uf_all = [[h_gen]+list(hists_uf_rs) for hists_uf_rs in hists_uf_all]

                    # TODO:
                    # Should we use the same bin errors from boostrap for all trails?
                    if False:
                        uf_err_all = [get_values_and_errors(hists_uf)[1]] * len(hists_uf_all)
                        set_hist_errors(hists_uf_all, uf_err_all)

                    plotting.plot_iteration_chi2s(figname_prefix+"_AllResamples_chi2s_wrt_Truth", h_truth, hists_uf_all, lw=0.7, ms=0.7)

    def _unfold(self, resample_data=False, model_name='Models',
                reweight_only=False, load_previous_iter=True,
                val_size=0.2, fname_event_weights='weights.npz', **fitargs):
        ################
        # model directory
        model_dir = os.path.join(self.outdir, model_name) if model_name else None
        if model_dir and not os.path.isdir(model_dir):
            logger.info("Create directory {}".format(model_dir))
            os.makedirs(model_dir)

        ################
        # event weights for training
        logger.info("Get prior event weights")
        wobs, wsim, wbkg = self._get_event_weights(resample=resample_data)
        logger.debug("wobs.sum() = {}".format(wobs.sum()))
        logger.debug("wsim.sum() = {}".format(wsim.sum()))
        if wbkg is not None:
            logger.debug("wbkg.sum() = {}".format(wbkg.sum()))

        ################
        # start iterations
        wm_push = wsim
        wt_pull = wsim
        weights_t = np.empty(shape=(self.iterations, len(wsim)))
        ## shape: (n_iterations, n_events)

        for i in range(self.iterations):
            logger.info("Iteration {}".format(i))
            ####
            # step 1: reweight sim to look like data
            logger.info("Step 1")
            # set up the model for iteration i
            model_step1, cb_step1 = self._set_up_model_step1(self.X_step1.shape[1:], i, model_dir, reweight_only, load_previous_iter)

            if not reweight_only:
                # prepare weight array for training
                if wbkg is None:
                    w_step1 = np.concatenate([wobs, wm_push])
                else:
                    w_step1 = np.concatenate([wobs, wm_push, wbkg])
                assert(len(w_step1)==len(self.X_step1))

                # split data into training and test sets
                X_step1_train, X_step1_test, Y_step1_train, Y_step1_test, w_step1_train, w_step1_test = train_test_split(self.X_step1, self.Y_step1, w_step1, test_size=val_size)

                logger.info("Start training")
                fname_preds1 = model_dir+'/preds_step1_{}'.format(i) if model_dir else None
                self._train_model(model_step1, X_step1_train, Y_step1_train, w_step1_train, callbacks=cb_step1, val_data=(X_step1_test, Y_step1_test, w_step1_test), figname_preds=fname_preds1, **fitargs)
                logger.info("Model training done")

            # reweight
            logger.info("Reweighting")
            fname_rhist1 = model_dir+'/rhist_step1_{}'.format(i) if model_dir and not reweight_only else None
            wm_i = wm_push * self._reweight_step1(model_step1, self.X_sim, fname_rhist1)
            # normalize the weight to the initial one
            #wm_i *= (wsim.sum()/wm_i.sum())
            logger.debug("Iteration {} step 1: wm.sum() = {}".format(i, wm_i.sum()))

            # pull the learned weights from detector level to the truth level
            wt_pull = wm_i

            ####
            # step 2: reweight the simulation prior to the learned weights
            logger.info("Step 2")
            # set up the model for iteration i
            model_step2, cb_step2 = self._set_up_model_step2(self.X_step2.shape[1:], i, model_dir, reweight_only, load_previous_iter)

            if not reweight_only:
                # prepare weight array for training
                w_step2 = np.concatenate([wt_pull, wsim])

                # split data into training and test sets
                X_step2_train, X_step2_test, Y_step2_train, Y_step2_test, w_step2_train, w_step2_test = train_test_split(self.X_step2, self.Y_step2, w_step2, test_size=val_size)

                # train model
                logger.info("Start training")
                fname_preds2 = model_dir+'/preds_step2_{}'.format(i) if model_dir else None
                self._train_model(model_step2, X_step2_train, Y_step2_train, w_step2_train, callbacks=cb_step2, val_data=(X_step2_test, Y_step2_test, w_step2_test), figname_preds=fname_preds2, **fitargs)

            # reweight
            logger.info("Reweighting")
            fname_rhist2 = model_dir+'/rhist_step2_{}'.format(i) if model_dir and not reweight_only else None
            wt_i = wsim * self._reweight_step2(model_step2, self.X_gen, fname_rhist2)
            # normalize the weight to the initial one
            #wt_i *= (wsim.sum()/wt_i.sum())
            logger.debug("Iteration {} step 2: wt.sum() = {}".format(i, wt_i.sum()))

            # push the updated truth level weights to the detector level
            wm_push = wt_i
            # save truth level weights of this iteration
            weights_t[i,:] = wt_i
        # end of iterations
        #assert(not np.isnan(weights_t).any())

        # rescale unfolded weights from training to the nominal sim weights
        logger.info("Rescale unfolded weights according to the nominal signal simulation weights and the weights used in the training")
        weights_t *= self.weights_sim.sum() / wsim.sum()
        logger.debug("Sum of unfolded weights = {}".format(weights_t[-1].sum()))

        # normalize unfolded weights to the nominal signal simulation weights
        #logger.info("Normalize to nominal signal simulation weights")
        #weights_t *= (self.weights_sim.sum() / weights_t.sum(axis=1)[:,np.newaxis])
        #logger.debug("Sum of unfolded weights after normalization = {}".format(weights_t[-1].sum()))

        # save the weights
        if fname_event_weights:
            weights_file = os.path.join(self.outdir, fname_event_weights)
            np.savez(weights_file, weights = weights_t)

        # Plot training log
        if model_dir and not reweight_only:
            logger.info("Plot model training history")
            for csvfile in glob.glob(os.path.join(model_dir, '*.csv')):
                logger.info("  Plot training log {}".format(csvfile))
                plotting.plot_train_log(csvfile)

        return weights_t

    def _unfold_resample(self, nresamples, error_type='bootstrap_full',
                         load_previous_iter=True, fname_event_weights=None,
                         **fitargs):
        if not nresamples > 1:
            return

        self.unfolded_weights_resample = np.empty(shape=(nresamples, self.iterations, len(self.datahandle_sig)))
        # shape: (nresamples, n_iterations, n_events)

        model_name = 'Models' if error_type=='bootstrap_stat' else 'Models_rs{}'
        reweight_only = True if error_type=='bootstrap_stat' else False
        resample_data = False if error_type=='bootstrap_model' else True

        for iresample in range(nresamples):
            logger.info("Resample {}".format(iresample))
            ws = self._unfold(resample_data, model_name.format(iresample), reweight_only, load_previous_iter, fname_event_weights=None, **fitargs)
            self.unfolded_weights_resample[iresample,:,:] = ws

        if fname_event_weights:
            weights_file = os.path.join(self.outdir, fname_event_weights)
            np.savez(weights_file, weights_resample = self.unfolded_weights_resample)

    def _get_unfolded_hists_resample(self, variable, bins, all_iterations=False, normalize=False):
        hists_resample = []
        for iresample in range(len(self.unfolded_weights_resample)):
            if all_iterations:
                ws = self.unfolded_weights_resample[iresample]
            else:
                ws = self.unfolded_weights_resample[iresample][-1]

            h = self.datahandle_sig.get_histogram(variable, ws, bins)

            if normalize:
                # rescale each iteration to the nominal signal simulation weights
                if all_iterations:
                    rw = self.weights_sim.sum()/ws.sum(axis=1)
                    for hh, r in zip(h, rw):
                        hh *= r
                else:
                    rw = self.weights_sim.sum() / ws.sum()
                    h *= rw

            hists_resample.append(h)

        return hists_resample

    def _read_weights_from_file(self, weights_file, array_name='weights'):
        # load unfolded weights from saved file
        wfile = np.load(weights_file)
        weights = wfile[array_name]
        wfile.close()
        return weights

    def _set_arrays_step1(self, standardize=False):
        # step 1: observed data vs simulation at detector level
        X_obs = self.datahandle_obs[self.vars_reco]
        Y_obs = util.labels_for_dataset(X_obs, self.label_obs)

        if self.datahandle_obsbkg is not None:
            assert(self.datahandle_bkg is not None)
            X_obsbkg = self.datahandle_obsbkg[self.vars_reco]
            X_obs = np.concatenate([X_obs, X_obsbkg])
            Y_obs = np.concatenate([Y_obs, Y_obsbkg])

        X_sim = self.datahandle_sig[self.vars_reco]
        Y_sim = util.labels_for_dataset(X_sim, self.label_sig)

        if self.datahandle_bkg is None:
            self.X_step1 = np.concatenate([X_obs, X_sim])
            self.Y_step1 = np.concatenate([Y_obs, Y_sim])
        else:
            X_simbkg = self.datahandle_bkg[self.vars_reco]
            Y_simbkg = util.labels_for_dataset(X_simbkg, self.label_bkg)
            self.X_step1 = np.concatenate([X_obs, X_sim, X_simbkg])
            self.Y_step1 = np.concatenate([Y_obs, Y_sim, Y_simbkg])

        if standardize:
            logger.info("Standardize input feature arrays for step 1")
            # divide by their order of magnitude
            Xmean = np.mean(np.abs(self.X_step1), axis=0)
            Xoom = 10**(np.log10(Xmean).astype(int))
            self.X_step1 /= Xoom

        X_obs = self.X_step1[:len(Y_obs)]
        X_sim = self.X_step1[len(Y_obs):(len(Y_obs)+len(Y_sim))]
        self.X_sim = X_sim

        # make Y categorical
        self.Y_step1 = tf.keras.utils.to_categorical(self.Y_step1)

        logger.info("Size of the feature array for step 1: {:.3f} MB".format(self.X_step1.nbytes*2**-20))
        logger.info("Size of the label array for step 1: {:.3f} MB".format(self.Y_step1.nbytes*2**-20))

        # plot training variables
        # event weights for training
        wobs, wsim = self._get_event_weights()[:2]
        for vname, vobs, vsim in zip(self.vars_reco, X_obs.T, X_sim.T):
            logger.info("Plot step 1 training variable {}".format(vname))
            plotting.plot_data_arrays(os.path.join(self.outdir, 'Train_step1_'+vname), [vsim, vobs], weight_arrs=[wsim, wobs], labels=['Sim.', 'Data'], title='Step-1 training inputs', xlabel=vname)

    def _set_arrays_step2(self, standardize=False):
        # step 2: update simulation weights at truth level
        self.X_gen = self.datahandle_sig[self.vars_truth]
        nsim = len(self.X_gen)

        if standardize:
            logger.info("Standardize input feature arrays for step 2")
            Xmean = np.mean(np.abs(self.X_gen), axis=0)
            Xoom = 10**(np.log10(Xmean).astype(int))
            self.X_gen /= Xoom

        self.X_step2 = np.concatenate([self.X_gen, self.X_gen])
        self.Y_step2 = tf.keras.utils.to_categorical(np.concatenate([np.ones(nsim), np.zeros(nsim)]))

        logger.info("Size of the feature array for step 2: {:.3f} MB".format(self.X_step2.nbytes*2**-20))
        logger.info("Size of the label array for step 2: {:.3f} MB".format(self.Y_step2.nbytes*2**-20))

        # plot training variables
        # event weights for training
        wsig = self._get_event_weights()[1]
        for vname, vgen in zip(self.vars_truth, self.X_gen.T):
            logger.info("Plot step 2 training variable {}".format(vname))
            plotting.plot_data_arrays(os.path.join(self.outdir, 'Train_step2_'+vname), [vgen], [wsig], labels=['Gen.'], title='Step-2 training inputs', xlabel=vname)

    def _set_event_weights(self, reweighter=None, rescale=True):
        self.weights_obs = self.datahandle_obs.get_weights(reweighter=reweighter)

        if self.datahandle_obsbkg is not None:
            self.weights_obs = np.concatenate([self.weights_obs, self.datahandle_obsbkg.get_weights()])

        self.weights_sim = self.datahandle_sig.get_weights()
        self.weights_bkg = None if self.datahandle_bkg is None else self.datahandle_bkg.get_weights()

        # plot original event weights
        logger.info("Plot original event weights")
        plotting.plot_data_arrays(os.path.join(self.outdir, 'Event_weights'), [self.weights_sim, self.weights_obs], labels=['Sim.', 'Data'], title='Original event weights', xlabel='w')

        # rescale signal and background simulation weights to data
        if rescale:
            logger.info("Renormalize simulation prior weights to data")
            ndata = self.weights_obs.sum()
            nsig = self.weights_sim.sum()
            nbkg = self.weights_bkg.sum() if self.datahandle_bkg else 0.
            nsim = nsig + nbkg

            self.weights_sim *= ndata / nsim
            if self.datahandle_bkg:
                self.weights_bkg *= ndata / nsim

        logger.debug("weights_obs.sum() = {}".format(self.weights_obs.sum()))
        logger.debug("weights_sim.sum() = {}".format(self.weights_sim.sum()))
        if self.datahandle_bkg:
            logger.debug("weights_bkg.sum() = {}".format(self.weights_bkg.sum()))

        # plot event weights used in the training
        wobs_train, wsim_train, wbkg_train = self._get_event_weights()
        logger.info("Plot event weights used in training")
        plotting.plot_data_arrays(os.path.join(self.outdir, 'Event_weights_train'), [wsim_train, wobs_train], labels=['Sim.', 'Data'], title='Event weights', xlabel='w (standardized)')

    def _get_event_weights(self, normalize=True, resample=False):
        wobs = self.weights_obs
        wsim = self.weights_sim
        wbkg = self.weights_bkg if self.weights_bkg is not None else None

        if normalize: # normalize to len(weights)
            logger.debug("Rescale event weights to len(weights)")
            wobs = wobs / np.mean(wobs)
            #wsim = wsim / np.mean(wsim)
            #if wbkg is not None:
            #    wbkg = wbkg / np.mean(wbkg)
            wsim = wsim * wobs.sum() / self.weights_obs.sum()
            if wbkg is not None:
                wbkg = wbkg * wobs.sum() / self.weights_obs.sum()

        if resample:
            wobs *= np.random.poisson(1, size=len(wobs))

        return wobs, wsim, wbkg

    def _set_up_model(self, input_shape, filepath_save=None, filepath_load=None,
                      reweight_only=False, nclass=2):
        # get model
        model = get_model(input_shape, nclass=nclass)

        # callbacks
        callbacks = get_callbacks(filepath_save)

        # load weights from the previous model if available
        if filepath_load:
            logger.info("Load model weights from {}".format(filepath_load))
            if reweight_only:
                model.load_weights(filepath_load).expect_partial()
            else:
                model.load_weights(filepath_load)

        return model, callbacks

    def _set_up_model_step1(self, input_shape, iteration, model_dir,
                            reweight_only=False, load_previous_iter=True):
        # model filepath
        model_fp = os.path.join(model_dir, 'model_step1_{}') if model_dir else None

        if reweight_only:
            # load the previously trained model from model_dir
            # apply it directly in reweighting without training
            assert(model_fp)
            return self._set_up_model(input_shape, filepath_save=None, filepath_load=model_fp.format(iteration), reweight_only=True)
        else:
            # set up model for training
            if load_previous_iter and iteration > 0:
                # initialize model based on the previous iteration
                assert(model_fp)
                return self._set_up_model(input_shape, filepath_save=model_fp.format(iteration), filepath_load=model_fp.format(iteration-1))
            else:
                return self._set_up_model(input_shape, filepath_save=model_fp.format(iteration), filepath_load=None)

    def _set_up_model_step2(self, input_shape, iteration, model_dir,
                            reweight_only=False, load_previous_iter=True):
        # model filepath
        model_fp = os.path.join(model_dir, 'model_step2_{}') if model_dir else None

        if reweight_only:
            # load the previously trained model from model_dir
            # apply it directly in reweighting without training
            assert(model_fp)
            return self._set_up_model(input_shape, filepath_save=None, filepath_load=model_fp.format(iteration), reweight_only=True)
        else:
            # set up model for training
            if load_previous_iter and iteration > 0:
                # initialize model based on the previous iteration
                assert(model_fp)
                return self._set_up_model(input_shape, filepath_save=model_fp.format(iteration), filepath_load=model_fp.format(iteration-1))
            else:
                return self._set_up_model(input_shape, filepath_save=model_fp.format(iteration), filepath_load=None)

    def _train_model(self, model, X, Y, w, callbacks=[], val_data=None, figname_preds='', **fitargs):
        if callbacks:
            fitargs.setdefault('callbacks', []).extend(callbacks)

        # zip event weights with labels
        Yw = np.column_stack((Y, w))
        if val_data is not None:
            X_val, Y_val, w_val = val_data
            Yw_val = np.column_stack((Y_val, w_val))
            val_dict = {'validation_data': (X_val, Yw_val)}
        else:
            val_dict = {}

        model.fit(X, Yw, **fitargs, **val_dict)

        if figname_preds and val_data is not None:
            preds_train = model.predict(X, batch_size=int(0.1*len(X)))[:,1]
            preds_val = model.predict(X_val, batch_size=int(0.1*len(X_val)))[:,1]
            logger.info("Plot model output distribution: {}".format(figname_preds))
            plotting.plot_training_vs_validation(figname_preds, preds_train, Y, w, preds_val, Y_val, w_val)

    def _reweight(self, model, events, plotname=None):

        preds = model.predict(events, batch_size=int(0.1*len(events)))[:,1]
        r = np.nan_to_num( preds / (1. - preds) )

        if plotname: # plot the ratio distribution
            logger.info("Plot likelihood ratio distribution "+plotname)
            plotting.plot_LR_distr(plotname, [r])

        return r

    #def _reweight_binned(self):

    def _reweight_step1(self, model, events, plotname=None):
        return self._reweight(model, events, plotname)

    def _reweight_step2(self, model, events, plotname=None):
        return self._reweight(model, events, plotname)

###########
# Approaches to deal with backgrounds

###
# Default as implemented in the base class:
# Reweight data vs signal+background simulation at detector level
# Compare unfolded signal vs (data - background) at truth level

###
# Add background as negatively weighted data
class OmniFoldwBkg_negW(OmniFoldwBkg):
    def __init__(
        self,
        variables_det,
        variables_truth,
        iterations=4,
        outdir=".",
        truth_known=True
    ):
        super().__init__(variables_det, variables_truth, iterations, outdir, truth_known)

        # set background simulation label the same as data
        self.label_bkg = self.label_obs

    def _get_event_weights(self, normalize=True, resample=False):
        wobs, wsim, wbkg = super()._get_event_weights(normalize, resample)

        # flip the sign of thebackground weights
        wbkg *= -1

        return wobs, wsim, wbkg

###
# multi-class classification
class OmniFoldwBkg_multi(OmniFoldwBkg):
    def __init__(
        self,
        variables_det,
        variables_truth,
        iterations=4,
        outdir=".",
        truth_known=True,
    ):
        super().__init__(variables_det, variables_truth, iterations, outdir, truth_known)

        # new class label for background
        self.label_bkg = 2

    def _set_up_model_step1(self, input_shape, iteration, model_dir,
                            reweight_only=False, load_previous_iter=True):
        # model filepath
        model_fp = os.path.join(model_dir, 'model_step1_{}') if model_dir else None

        if reweight_only:
            # load the previously trained model from model_dir
            # apply it directly in reweighting without training
            assert(model_fp)
            return self._set_up_model(input_shape, filepath_save=None, filepath_load=model_fp.format(iteration), reweight_only=True, nclass=3)
        else:
            # set up model for training
            if load_previous_iter and iteration > 0:
                # initialize model based on the previous iteration
                assert(model_fp)
                return self._set_up_model(input_shape, filepath_save=model_fp.format(iteration), filepath_load=model_fp.format(iteration-1), nclass=3)
            else:
                return self._set_up_model(input_shape, filepath_save=model_fp.format(iteration), filepath_load=None, nclass=3)

    def _reweight_step1(self, model, events, plotname=None):

        preds_obs = model.predict(events, batch_size=int(0.1*len(events)))[:,self.label_obs]
        preds_sig = model.predict(events, batch_size=int(0.1*len(events)))[:,self.label_sig]
        preds_bkg = model.predict(events, batch_size=int(0.1*len(events)))[:,self.label_bkg]

        r = np.nan_to_num( preds_obs / preds_sig - preds_bkg / preds_sig)

        if plotname: # plot the ratio distribution
            logger.info("Plot likelihood ratio distribution "+plotname)
            plotting.plot_LR_distr(plotname, [r])

        return r<|MERGE_RESOLUTION|>--- conflicted
+++ resolved
@@ -7,14 +7,9 @@
 import plotting
 from datahandler import DataHandler
 from model import get_model, get_callbacks
-<<<<<<< HEAD
 import util
-from util import add_histograms, write_chi2, write_ks
-=======
 from util import write_chi2, write_ks
 from histogramming import set_hist_contents, set_hist_errors, get_values_and_errors, get_mean_from_hists, get_sigma_from_hists, get_bin_correlations_from_hists
-
->>>>>>> 9fe514ab
 import logging
 logger = logging.getLogger('OmniFoldwBkg')
 logger.setLevel(logging.DEBUG)
@@ -202,13 +197,8 @@
 
     def plot_distributions_reco(self, varname, varConfig, bins):
         # observed
-<<<<<<< HEAD
         nobs = len(self.datahandle_obs)
-        hist_obs, hist_obs_err = self.datahandle_obs.get_histogram(varConfig['branch_det'], self.weights_obs[:nobs], bins)
-=======
-        nobs = self.datahandle_obs.get_nevents()
         h_obs = self.datahandle_obs.get_histogram(varConfig['branch_det'], self.weights_obs[:nobs], bins)
->>>>>>> 9fe514ab
 
         if self.datahandle_obsbkg is not None:
             # add background
@@ -258,13 +248,8 @@
 
         # compute chi2s
         text_chi2 = []
-<<<<<<< HEAD
         if self.truth_known:
-            text_chi2 = write_chi2(hist_truth, hist_truth_err, [hist_uf, hist_ibu, hist_gen], [hist_uf_err, hist_ibu_err, hist_gen_err], labels=['OmniFold', 'IBU', 'Prior'])
-=======
-        if self.datahandle_obs.truth_known:
             text_chi2 = write_chi2(h_truth, [h_uf, h_ibu, h_gen], labels=['OmniFold', 'IBU', 'Prior'])
->>>>>>> 9fe514ab
             logger.info("  "+"    ".join(text_chi2))
 
         # Compute KS test statistic
@@ -334,15 +319,9 @@
             else:
                 hists_ibu = []
 
-<<<<<<< HEAD
-            plotting.plot_iteration_diffChi2s(figname_prefix+"_diffChi2s", [hists_ibu, hists_uf], [hists_ibu_err, hists_uf_err], labels=["IBU", "OmniFold"])
+            plotting.plot_iteration_diffChi2s(figname_prefix+"_diffChi2s", [hists_ibu, hists_uf], labels=["IBU", "OmniFold"])
             if self.truth_known:
-                plotting.plot_iteration_chi2s(figname_prefix+"_chi2s_wrt_Truth", hist_truth, hist_truth_err, [hists_ibu, hists_uf], [hists_ibu_err, hists_uf_err], labels=["IBU", "OmniFold"])
-=======
-            plotting.plot_iteration_diffChi2s(figname_prefix+"_diffChi2s", [hists_ibu, hists_uf], labels=["IBU", "OmniFold"])
-            if self.datahandle_obs.truth_known:
                 plotting.plot_iteration_chi2s(figname_prefix+"_chi2s_wrt_Truth", h_truth, [hists_ibu, hists_uf], labels=["IBU", "OmniFold"])
->>>>>>> 9fe514ab
 
                 if self.unfolded_weights_resample is not None:
                     hists_uf_all = self._get_unfolded_hists_resample(varConfig['branch_mc'], bins, all_iterations=True, normalize=True)
