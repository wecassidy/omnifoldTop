<<<<<<< HEAD
"""
Define model architectures.
"""

=======
import numpy as np
import tensorflow as tf
>>>>>>> aa3bab69
from tensorflow import keras
from tensorflow.keras import layers
import tensorflow.keras.backend as K


def get_callbacks(model_filepath=None):
    """
    Set up a list of standard callbacks used while training the models.

    Parameters
    ----------
    model_filepath : str, optional
        If provided, location to save metrics from training the model

    Returns
    -------
    sequence of `tf.keras.callbacks.Callback`
    """
    EarlyStopping = keras.callbacks.EarlyStopping(
        monitor="val_loss", patience=10, verbose=1, restore_best_weights=True
    )

    if model_filepath:
        # checkpoint_fp = model_filepath + '_Epoch-{epoch}'
        checkpoint_fp = model_filepath
        CheckPoint = keras.callbacks.ModelCheckpoint(
            filepath=checkpoint_fp,
            verbose=1,
            monitor="val_loss",
            save_best_only=True,
            save_weights_only=True,
        )

        logger_fp = model_filepath + "_history.csv"
        CSVLogger = keras.callbacks.CSVLogger(filename=logger_fp, append=False)

        return [CheckPoint, CSVLogger, EarlyStopping]
    else:
        return [EarlyStopping]

<<<<<<< HEAD

def get_model(input_shape, model_name="dense_3hl", nclass=2):
    """
    Build and compile the classifier for OmniFold.

    Parameters
    ----------
    input_shape : sequence of positive int
        Shape of the input layer of the model.
    model_name : str, default: "dense_3hl"
        The name of a function in the `model` module that builds an
        architecture and returns a `tf.keras.models.Model`.
    nclass : positive int, default: 2
        Number of classes in the classifier.

    Returns
    -------
    tf.keras.models.Model
        Model compiled with categorical crossentropy loss, Adam
        optimizer and accuracy metrics.
    """
    model = eval(model_name + "(input_shape, nclass)")

    model.compile(
        loss="categorical_crossentropy", optimizer="Adam", metrics=["accuracy"]
    )
=======
def weighted_binary_crossentropy(y_true, y_pred):
    # https://github.com/bnachman/ATLASOmniFold/blob/master/GaussianToyExample.ipynb
    # event weights are zipped with the labels in y_true
    event_weights = tf.gather(y_true, [1], axis=1)
    y_true = tf.gather(y_true, [0], axis=1)

    epsilon = K.epsilon()
    y_pred = K.clip(y_pred, epsilon, 1.-epsilon)
    loss = -event_weights * ((y_true) * K.log(y_pred) + (1-y_true) * K.log(1-y_pred))
    return K.mean(loss)

def weighted_categorical_crossentropy(y_true, y_pred):
    # event weights are zipped with the labels in y_true
    ncat = y_true.shape[1] - 1
    event_weights = tf.squeeze(tf.gather(y_true, [ncat], axis=1))
    y_true = tf.gather(y_true, list(range(ncat)), axis=1)

    # scale preds so that the class probabilites of each sample sum to 1
    y_pred = y_pred / tf.reduce_sum(y_pred, axis=-1, keepdims=True)

    epsilon = K.epsilon()
    y_pred = K.clip(y_pred, epsilon, 1.-epsilon)

    # compute cross entropy
    loss = -event_weights * tf.reduce_sum(y_true * K.log(y_pred), axis=-1)
    return K.mean(loss)

def get_model(input_shape, model_name='dense_3hl', nclass=2):

    model = eval(model_name+"(input_shape, nclass)")

    model.compile(loss=weighted_categorical_crossentropy,
                  #loss='categorical_crossentropy',
                  optimizer='Adam',
                  metrics=['accuracy'])
>>>>>>> aa3bab69

    model.summary()

    return model


def dense_3hl(input_shape, nclass=2):
    """
    A classifier with 3 dense hidden layers of 100 neurons each. All
    layers use ReLU activation except the output, which uses softmax.

    Parameters
    ----------
    input_shape : sequence of positive int
        Shape of the input layer of the model.
    nclass : positive int, default: 2
        Number of classes in the classifier.

    Returns
    -------
    tf.keras.models.Model
    """
    inputs = keras.layers.Input(input_shape)
    hidden_layer_1 = keras.layers.Dense(100, activation="relu")(inputs)
    hidden_layer_2 = keras.layers.Dense(100, activation="relu")(hidden_layer_1)
    hidden_layer_3 = keras.layers.Dense(100, activation="relu")(hidden_layer_2)
    outputs = keras.layers.Dense(nclass, activation="softmax")(hidden_layer_3)

    nn = keras.models.Model(inputs=inputs, outputs=outputs)

    return nn


def dense_6hl(input_shape, nclass=2):
    """
    A classifier with 6 dense hidden layers of 100 neurons each. All
    layers use ReLU activation except the output, which uses softmax.

    Parameters
    ----------
    input_shape : sequence of positive int
        Shape of the input layer of the model.
    nclass : positive int, default: 2
        Number of classes in the classifier.

    Returns
    -------
    tf.keras.models.Model
    """
    inputs = keras.layers.Input(input_shape)
    hidden_layer_1 = keras.layers.Dense(100, activation="relu")(inputs)
    hidden_layer_2 = keras.layers.Dense(100, activation="relu")(hidden_layer_1)
    hidden_layer_3 = keras.layers.Dense(100, activation="relu")(hidden_layer_2)
    hidden_layer_4 = keras.layers.Dense(100, activation="relu")(hidden_layer_3)
    hidden_layer_5 = keras.layers.Dense(100, activation="relu")(hidden_layer_4)
    hidden_layer_6 = keras.layers.Dense(100, activation="relu")(hidden_layer_5)
    outputs = keras.layers.Dense(nclass, activation="softmax")(hidden_layer_6)

    nn = keras.models.Model(inputs=inputs, outputs=outputs)

    return nn


def pfn(input_shape, nclass=2, nlatent=8):
    """
    A particle flow network [1]_ architecture.

    Parameters
    ----------
    input_shape : sequence of positive int
        Shape of the input layer of the model. Expect at least two
        dimensions: `(n_particles, n_features...)`
    nclass : positive int, default: 2
        Number of classes in the classifier.
    nlatent : positive int, default: 8
        Dimension of the latent space for per-particle representation.

    Returns
    -------
    tf.keras.models.Model

    Notes
    -----
    Particle flow networks learn a mapping from per-particle
    representation to a point in the latent space (of dimension
    `nlatent`), then adds the adds the latent space vectors to get a
    latent event representation. The event representation is the input
    to a learned function that returns the desired output observable.
    Both the particle-to-latent space and the event-to-observable
    steps are learned in the same training loop.

    .. [1] P. T. Komiske et al., "Energy Flow Networks: Deep Sets for
       Particle Jets," arXiv:1810.05165 [hep-ph].

    """
    assert len(input_shape) > 1
    nparticles = input_shape[0]

    inputs = keras.layers.Input(input_shape, name="Input")

    latent_layers = []
    for i in range(nparticles):
        particle_input = keras.layers.Lambda(
            lambda x: x[:, i, :], name="Lambda_{}".format(i)
        )(inputs)

        # per particle map to the latent space
        Phi_1 = keras.layers.Dense(100, activation="relu", name="Phi_{}_1".format(i))(
            particle_input
        )
        Phi_2 = keras.layers.Dense(100, activation="relu", name="Phi_{}_2".format(i))(
            Phi_1
        )
        Phi = keras.layers.Dense(nlatent, activation="relu", name="Phi_{}".format(i))(
            Phi_2
        )
        latent_layers.append(Phi)

    # add the latent representation
    added = keras.layers.Add()(latent_layers)

    F_1 = keras.layers.Dense(100, activation="relu", name="F_1")(added)
    F_2 = keras.layers.Dense(100, activation="relu", name="F_2")(F_1)
    F_3 = keras.layers.Dense(100, activation="relu", name="F_3")(F_2)

    outputs = keras.layers.Dense(nclass, activation="softmax", name="Output")(F_3)

    nn = keras.models.Model(inputs=inputs, outputs=outputs)

    return nn<|MERGE_RESOLUTION|>--- conflicted
+++ resolved
@@ -1,12 +1,9 @@
-<<<<<<< HEAD
 """
 Define model architectures.
 """
 
-=======
 import numpy as np
 import tensorflow as tf
->>>>>>> aa3bab69
 from tensorflow import keras
 from tensorflow.keras import layers
 import tensorflow.keras.backend as K
@@ -47,34 +44,6 @@
     else:
         return [EarlyStopping]
 
-<<<<<<< HEAD
-
-def get_model(input_shape, model_name="dense_3hl", nclass=2):
-    """
-    Build and compile the classifier for OmniFold.
-
-    Parameters
-    ----------
-    input_shape : sequence of positive int
-        Shape of the input layer of the model.
-    model_name : str, default: "dense_3hl"
-        The name of a function in the `model` module that builds an
-        architecture and returns a `tf.keras.models.Model`.
-    nclass : positive int, default: 2
-        Number of classes in the classifier.
-
-    Returns
-    -------
-    tf.keras.models.Model
-        Model compiled with categorical crossentropy loss, Adam
-        optimizer and accuracy metrics.
-    """
-    model = eval(model_name + "(input_shape, nclass)")
-
-    model.compile(
-        loss="categorical_crossentropy", optimizer="Adam", metrics=["accuracy"]
-    )
-=======
 def weighted_binary_crossentropy(y_true, y_pred):
     # https://github.com/bnachman/ATLASOmniFold/blob/master/GaussianToyExample.ipynb
     # event weights are zipped with the labels in y_true
@@ -103,14 +72,32 @@
     return K.mean(loss)
 
 def get_model(input_shape, model_name='dense_3hl', nclass=2):
-
+    """
+    Build and compile the classifier for OmniFold.
+
+    Parameters
+    ----------
+    input_shape : sequence of positive int
+        Shape of the input layer of the model.
+    model_name : str, default: "dense_3hl"
+        The name of a function in the `model` module that builds an
+        architecture and returns a `tf.keras.models.Model`.
+    nclass : positive int, default: 2
+        Number of classes in the classifier.
+
+    Returns
+    -------
+    tf.keras.models.Model
+        Model compiled with loss function
+        `model.weighted_categorical_crossentropy`, Adam optimizer and
+        accuracy metrics.
+    """
     model = eval(model_name+"(input_shape, nclass)")
 
     model.compile(loss=weighted_categorical_crossentropy,
                   #loss='categorical_crossentropy',
                   optimizer='Adam',
                   metrics=['accuracy'])
->>>>>>> aa3bab69
 
     model.summary()
 
